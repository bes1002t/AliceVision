
// Copyright (c) 2015 Pierre MOULON.

// This Source Code Form is subject to the terms of the Mozilla Public
// License, v. 2.0. If a copy of the MPL was not distributed with this
// file, You can obtain one at http://mozilla.org/MPL/2.0/.

#include "openMVG/matching_image_collection/Matcher_Regions_AllInMemory.hpp"
#include "openMVG/matching/matcher_brute_force.hpp"
#include "openMVG/matching/matcher_kdtree_flann.hpp"
<<<<<<< HEAD
#include "openMVG/matching/indMatchDecoratorXY.hpp"
#include "openMVG/matching/matching_filters.hpp"
#include "openMVG/matching/regions_matcher.hpp"
=======
#include "openMVG/matching/matcher_cascade_hashing.hpp"
#include "openMVG/matching/regions_matcher.hpp"
#include "openMVG/matching_image_collection/Matcher.hpp"
>>>>>>> 4f52cc53

#include "third_party/stlplus3/filesystemSimplified/file_system.hpp"
#include "third_party/progress/progress.hpp"

namespace openMVG {
namespace matching_image_collection {

using namespace openMVG::matching;
using namespace openMVG::features;

Matcher_Regions_AllInMemory::Matcher_Regions_AllInMemory(
  float distRatio, EMatcherType eMatcherType)
  :Matcher(), _f_dist_ratio(distRatio), _eMatcherType(eMatcherType)
{
}

void Matcher_Regions_AllInMemory::Match(
  const sfm::SfM_Data & sfm_data,
  const std::shared_ptr<sfm::Regions_Provider> & regions_provider,
  const Pair_Set & pairs,
  PairWiseMatches & map_PutativesMatches)const // the pairwise photometric corresponding points
{
#ifdef OPENMVG_USE_OPENMP
  std::cout << "Using the OPENMP thread interface" << std::endl;
#endif
  bool b_multithreaded_pair_search = false;
  switch(_eMatcherType)
  {
    case BRUTE_FORCE_L2:
      std::cout << "Using BRUTE_FORCE_L2 matcher" << std::endl;
    break;
    case BRUTE_FORCE_HAMMING:
      std::cout << "Using BRUTE_FORCE_HAMMING matcher" << std::endl;
    break;
    case ANN_L2:
      std::cout << "Using ANN_L2 matcher" << std::endl;
    break;
    case CASCADE_HASHING_L2:
      std::cout << "Using CASCADE_HASHING_L2 matcher" << std::endl;
      b_multithreaded_pair_search = true;
      // -> set to true only here, since OpenMP instructions are not used in this matcher
    break;
    default:
      std::cout << "Using unknown matcher type" << std::endl;
  }

  C_Progress_display my_progress_bar( pairs.size() );

  // Sort pairs according the first index to minimize the MatcherT build operations
  typedef std::map<size_t, std::vector<size_t> > Map_vectorT;
  Map_vectorT map_Pairs;
  for (Pair_Set::const_iterator iter = pairs.begin(); iter != pairs.end(); ++iter)
  {
    map_Pairs[iter->first].push_back(iter->second);
  }

  // Perform matching between all the pairs
  for (Map_vectorT::const_iterator iter = map_Pairs.begin();
    iter != map_Pairs.end(); ++iter)
  {
    const size_t I = iter->first;
    const std::vector<size_t> & indexToCompare = iter->second;

<<<<<<< HEAD
    if (regions_provider->regions_per_view.count(I) == 0)
      continue;

    const features::Regions& regionsI = *regions_provider->regions_per_view.at(I).get();
=======
    const features::Regions & regionsI = *regions_provider->regions_per_view.at(I).get();
>>>>>>> 4f52cc53
    if (regionsI.RegionCount() == 0)
    {
      my_progress_bar += indexToCompare.size();
      continue;
    }
<<<<<<< HEAD
    
    matching::RegionsMatcher<MatcherT> matcher(regionsI);
=======

    // Initialize the matching interface
    matching::Matcher_Regions_Database matcher(_eMatcherType, regionsI);
>>>>>>> 4f52cc53

#ifdef OPENMVG_USE_OPENMP
    #pragma omp parallel for schedule(dynamic) if(b_multithreaded_pair_search)
#endif
    for (int j = 0; j < (int)indexToCompare.size(); ++j)
    {
      const size_t J = indexToCompare[j];

      const features::Regions &regionsJ = *regions_provider->regions_per_view.at(J).get();
      if (regionsJ.RegionCount() == 0)
        continue;

<<<<<<< HEAD
      const features::Regions& regionsJ = *regions_provider->regions_per_view.at(J).get();
      if(regionsJ.RegionCount() == 0)
        continue;
      
      std::vector<IndMatch> vec_matches;
      bool success = matcher.MatchRatioTest(vec_matches, regionsJ, fDistRatio);

      if (success and !vec_matches.empty())
      {
        map_PutativesMatches.insert( make_pair( make_pair(I,J), std::move(vec_matches) ));
      }
    }
  }
}

void Matcher_Regions_AllInMemory::Match(
  const sfm::SfM_Data & sfm_data,
  const std::shared_ptr<sfm::Regions_Provider> & regions_provider,
  const Pair_Set & pairs,
  PairWiseMatches & map_PutativesMatches)const // the pairwise photometric corresponding points
{
  if (regions_provider->regions_per_view.size() < 2)
  {
    return; // No sufficient images to compare (nothing to do)
  }
  else
  {
    // Build the required abstract Matchers according of the regions descriptor Types
    const features::Regions *regions = regions_provider->regions_per_view.begin()->second.get();

    // Handle invalid request
    if (regions->IsScalar() && _eMatcherType == BRUTE_FORCE_HAMMING)
      return ;
    if (regions->IsBinary() && _eMatcherType != BRUTE_FORCE_HAMMING)
      return ;

    // Switch regions type ID, matcher & Metric: call the good MatcherT
    if (regions->IsScalar())
    {
      if(regions->Type_id() == typeid(unsigned char).name())
      {
        // Build on the fly unsigned char based Matcher
        switch(_eMatcherType)
        {
          case BRUTE_FORCE_L2:
          {
            typedef L2_Vectorized<unsigned char> MetricT;
            typedef ArrayMatcherBruteForce<unsigned char, MetricT> MatcherT;
            /// Match the distRatio to the used metric
            Template_Matcher<MatcherT>(pairs, map_PutativesMatches,
              regions_provider, Square(fDistRatio), _eMatcherType);
          }
          break;
          case ANN_L2:
          {
            typedef flann::L2<unsigned char> MetricT;
            typedef ArrayMatcher_Kdtree_Flann<unsigned char, MetricT> MatcherT;
            /// Match the distRatio to the used metric
            Template_Matcher<MatcherT>(pairs, map_PutativesMatches,
              regions_provider, Square(fDistRatio), _eMatcherType);
          }
          break;
          default:
            std::cerr << "Using unknown matcher type" << std::endl;
        }
      }
      else
      if(regions->Type_id() == typeid(float).name())
      {
        // Build on the fly float based Matcher
        switch(_eMatcherType)
        {
          case BRUTE_FORCE_L2:
          {
            typedef L2_Vectorized<float> MetricT;
            typedef ArrayMatcherBruteForce<float, MetricT> MatcherT;
            Template_Matcher<MatcherT>(pairs, map_PutativesMatches,
              regions_provider, Square(fDistRatio), _eMatcherType);
          }
          break;
          case ANN_L2:
          {
            typedef flann::L2<float> MetricT;
            typedef ArrayMatcher_Kdtree_Flann<float, MetricT> MatcherT;
            /// Match the distRatio to the used metric
            Template_Matcher<MatcherT>(pairs, map_PutativesMatches,
              regions_provider, Square(fDistRatio), _eMatcherType);
          }
          break;
          default:
            std::cerr << "Using unknown matcher type" << std::endl;
        }
      }
      else
      if(regions->Type_id() == typeid(double).name())
      {
        // Build on the fly double based Matcher
        switch(_eMatcherType)
        {
          case BRUTE_FORCE_L2:
          {
            typedef L2_Vectorized<double> MetricT;
            typedef ArrayMatcherBruteForce<double, MetricT> MatcherT;
            /// Match the distRatio to the used metric
            Template_Matcher<MatcherT>(pairs, map_PutativesMatches,
              regions_provider, Square(fDistRatio), _eMatcherType);
          }
          break;
          case ANN_L2:
          {
            typedef flann::L2<double> MetricT;
            typedef ArrayMatcher_Kdtree_Flann<double, MetricT> MatcherT;
            /// Match the distRatio to the used metric
            Template_Matcher<MatcherT>(pairs, map_PutativesMatches,
              regions_provider, Square(fDistRatio), _eMatcherType);
          }
          break;
          default:
            std::cerr << "Using unknown matcher type" << std::endl;
        }
      }
    }
    else
    if (regions->IsBinary() && regions->Type_id() == typeid(unsigned char).name())
    {
      switch(_eMatcherType)
=======
      if (regionsI.Type_id() != regionsJ.Type_id())
        continue;

      IndMatches vec_putatives_matches;
      matcher.Match(Square(_f_dist_ratio), regionsJ, vec_putatives_matches);

#ifdef OPENMVG_USE_OPENMP
  #pragma omp critical
#endif
>>>>>>> 4f52cc53
      {
        ++my_progress_bar;
        if (!vec_putatives_matches.empty())
        {
          map_PutativesMatches.insert( make_pair( make_pair(I,J), std::move(vec_putatives_matches) ));
        }
      }
    }
  }
}

} // namespace openMVG
} // namespace matching_image_collection<|MERGE_RESOLUTION|>--- conflicted
+++ resolved
@@ -8,15 +8,9 @@
 #include "openMVG/matching_image_collection/Matcher_Regions_AllInMemory.hpp"
 #include "openMVG/matching/matcher_brute_force.hpp"
 #include "openMVG/matching/matcher_kdtree_flann.hpp"
-<<<<<<< HEAD
-#include "openMVG/matching/indMatchDecoratorXY.hpp"
-#include "openMVG/matching/matching_filters.hpp"
-#include "openMVG/matching/regions_matcher.hpp"
-=======
 #include "openMVG/matching/matcher_cascade_hashing.hpp"
 #include "openMVG/matching/regions_matcher.hpp"
 #include "openMVG/matching_image_collection/Matcher.hpp"
->>>>>>> 4f52cc53
 
 #include "third_party/stlplus3/filesystemSimplified/file_system.hpp"
 #include "third_party/progress/progress.hpp"
@@ -80,27 +74,15 @@
     const size_t I = iter->first;
     const std::vector<size_t> & indexToCompare = iter->second;
 
-<<<<<<< HEAD
-    if (regions_provider->regions_per_view.count(I) == 0)
-      continue;
-
-    const features::Regions& regionsI = *regions_provider->regions_per_view.at(I).get();
-=======
     const features::Regions & regionsI = *regions_provider->regions_per_view.at(I).get();
->>>>>>> 4f52cc53
     if (regionsI.RegionCount() == 0)
     {
       my_progress_bar += indexToCompare.size();
       continue;
     }
-<<<<<<< HEAD
-    
-    matching::RegionsMatcher<MatcherT> matcher(regionsI);
-=======
 
     // Initialize the matching interface
     matching::Matcher_Regions_Database matcher(_eMatcherType, regionsI);
->>>>>>> 4f52cc53
 
 #ifdef OPENMVG_USE_OPENMP
     #pragma omp parallel for schedule(dynamic) if(b_multithreaded_pair_search)
@@ -113,134 +95,6 @@
       if (regionsJ.RegionCount() == 0)
         continue;
 
-<<<<<<< HEAD
-      const features::Regions& regionsJ = *regions_provider->regions_per_view.at(J).get();
-      if(regionsJ.RegionCount() == 0)
-        continue;
-      
-      std::vector<IndMatch> vec_matches;
-      bool success = matcher.MatchRatioTest(vec_matches, regionsJ, fDistRatio);
-
-      if (success and !vec_matches.empty())
-      {
-        map_PutativesMatches.insert( make_pair( make_pair(I,J), std::move(vec_matches) ));
-      }
-    }
-  }
-}
-
-void Matcher_Regions_AllInMemory::Match(
-  const sfm::SfM_Data & sfm_data,
-  const std::shared_ptr<sfm::Regions_Provider> & regions_provider,
-  const Pair_Set & pairs,
-  PairWiseMatches & map_PutativesMatches)const // the pairwise photometric corresponding points
-{
-  if (regions_provider->regions_per_view.size() < 2)
-  {
-    return; // No sufficient images to compare (nothing to do)
-  }
-  else
-  {
-    // Build the required abstract Matchers according of the regions descriptor Types
-    const features::Regions *regions = regions_provider->regions_per_view.begin()->second.get();
-
-    // Handle invalid request
-    if (regions->IsScalar() && _eMatcherType == BRUTE_FORCE_HAMMING)
-      return ;
-    if (regions->IsBinary() && _eMatcherType != BRUTE_FORCE_HAMMING)
-      return ;
-
-    // Switch regions type ID, matcher & Metric: call the good MatcherT
-    if (regions->IsScalar())
-    {
-      if(regions->Type_id() == typeid(unsigned char).name())
-      {
-        // Build on the fly unsigned char based Matcher
-        switch(_eMatcherType)
-        {
-          case BRUTE_FORCE_L2:
-          {
-            typedef L2_Vectorized<unsigned char> MetricT;
-            typedef ArrayMatcherBruteForce<unsigned char, MetricT> MatcherT;
-            /// Match the distRatio to the used metric
-            Template_Matcher<MatcherT>(pairs, map_PutativesMatches,
-              regions_provider, Square(fDistRatio), _eMatcherType);
-          }
-          break;
-          case ANN_L2:
-          {
-            typedef flann::L2<unsigned char> MetricT;
-            typedef ArrayMatcher_Kdtree_Flann<unsigned char, MetricT> MatcherT;
-            /// Match the distRatio to the used metric
-            Template_Matcher<MatcherT>(pairs, map_PutativesMatches,
-              regions_provider, Square(fDistRatio), _eMatcherType);
-          }
-          break;
-          default:
-            std::cerr << "Using unknown matcher type" << std::endl;
-        }
-      }
-      else
-      if(regions->Type_id() == typeid(float).name())
-      {
-        // Build on the fly float based Matcher
-        switch(_eMatcherType)
-        {
-          case BRUTE_FORCE_L2:
-          {
-            typedef L2_Vectorized<float> MetricT;
-            typedef ArrayMatcherBruteForce<float, MetricT> MatcherT;
-            Template_Matcher<MatcherT>(pairs, map_PutativesMatches,
-              regions_provider, Square(fDistRatio), _eMatcherType);
-          }
-          break;
-          case ANN_L2:
-          {
-            typedef flann::L2<float> MetricT;
-            typedef ArrayMatcher_Kdtree_Flann<float, MetricT> MatcherT;
-            /// Match the distRatio to the used metric
-            Template_Matcher<MatcherT>(pairs, map_PutativesMatches,
-              regions_provider, Square(fDistRatio), _eMatcherType);
-          }
-          break;
-          default:
-            std::cerr << "Using unknown matcher type" << std::endl;
-        }
-      }
-      else
-      if(regions->Type_id() == typeid(double).name())
-      {
-        // Build on the fly double based Matcher
-        switch(_eMatcherType)
-        {
-          case BRUTE_FORCE_L2:
-          {
-            typedef L2_Vectorized<double> MetricT;
-            typedef ArrayMatcherBruteForce<double, MetricT> MatcherT;
-            /// Match the distRatio to the used metric
-            Template_Matcher<MatcherT>(pairs, map_PutativesMatches,
-              regions_provider, Square(fDistRatio), _eMatcherType);
-          }
-          break;
-          case ANN_L2:
-          {
-            typedef flann::L2<double> MetricT;
-            typedef ArrayMatcher_Kdtree_Flann<double, MetricT> MatcherT;
-            /// Match the distRatio to the used metric
-            Template_Matcher<MatcherT>(pairs, map_PutativesMatches,
-              regions_provider, Square(fDistRatio), _eMatcherType);
-          }
-          break;
-          default:
-            std::cerr << "Using unknown matcher type" << std::endl;
-        }
-      }
-    }
-    else
-    if (regions->IsBinary() && regions->Type_id() == typeid(unsigned char).name())
-    {
-      switch(_eMatcherType)
-=======
       if (regionsI.Type_id() != regionsJ.Type_id())
         continue;
 
@@ -250,7 +104,6 @@
 #ifdef OPENMVG_USE_OPENMP
   #pragma omp critical
 #endif
->>>>>>> 4f52cc53
       {
         ++my_progress_bar;
         if (!vec_putatives_matches.empty())
